--- conflicted
+++ resolved
@@ -18,11 +18,7 @@
 
 public class MQVersion {
 
-<<<<<<< HEAD
-    public static final int CURRENT_VERSION = Version.V4_2_0.ordinal();
-=======
     public static final int CURRENT_VERSION = Version.V4_3_0.ordinal();
->>>>>>> 795eae6f
 
     public static String getVersionDesc(int value) {
         int length = Version.values().length;
